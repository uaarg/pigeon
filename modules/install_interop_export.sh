#!/bin/bash
#
# AUVSI Client Library Installer
#
# Installs the Interop Library provided from competition organizers
# https://github.com/auvsi-suas
#
# Usage: `./install_interop_export.sh [-p]` 
# Flags:
#   [-p]: Pipelinemode. No user prompts.
#
# Note that these commands are the same that would be run when Docker is
# is setting up the client container. See the wiki of github repo.

PIPELINE_MODE=0
# Parse flags
while getopts "p" opt; do
    case "$opt" in
    p)  PIPELINE_MODE=1
        ;;
    esac
done


# Vars
DIR=$(cd $(dirname $0) && pwd)

# Test Sudo
if [[ $EUID -ne 0 ]]; then
   echo "This script must be run as root" 
   exit 1
fi


# First make sure interop folder is here
if [ ! -d "interop" ]; then
    echo -e "Error: 'interop' folder could not be found. Aborting Installation."
    exit 1
fi

if [[ ${PIPELINE_MODE} -ne 1 ]]; then

    echo "Change Time Zone to competition location? (Y/N)"
    read ans

    if [[ "_${ans}" == "_Y" ]]; then
ln -sf /usr/share/zoneinfo/America/New_York /etc/localtime
        echo "Time zone has been changed"
    fi
fi


# Install dependencies
echo -n "Updating apt-get... "
apt-get -qq update

if [[ $? -ne 0 ]]; then 
    echo -e "Failed"
else
    echo -e "Done"    
fi

echo -n "Installing Dependencies..."
apt-get update && apt-get install -y \
        libxml2-dev \
        libxslt-dev \
        protobuf-compiler \
<<<<<<< HEAD
        python3 \
        python3-dev \
=======
>>>>>>> b5f1ac31
        python3-nose \
        python3-pip \
        python3-pyproj \
            python3-lxml
        
if [[ $? -ne 0 ]]; then 
    echo -e "Failed"
    exit 1
else
    echo -e "Done"    
fi

# Set up Protos for API
echo -n "Running setup.py"

bash -c "cd interop/client && \
    source ${DIR}/../venv3/bin/activate && \
    python3 setup.py install && \
    deactivate"

if [[ $? -ne 0 ]]; then 
    echo -e "Failed"
    exit 1
else
    echo -e "Done"    
fi

echo -e "Client API Installation Complete."

exit 0  <|MERGE_RESOLUTION|>--- conflicted
+++ resolved
@@ -65,11 +65,6 @@
         libxml2-dev \
         libxslt-dev \
         protobuf-compiler \
-<<<<<<< HEAD
-        python3 \
-        python3-dev \
-=======
->>>>>>> b5f1ac31
         python3-nose \
         python3-pip \
         python3-pyproj \
