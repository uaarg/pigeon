--- conflicted
+++ resolved
@@ -222,15 +222,8 @@
         curItem = self.__resourcePool.get(localName, {})
         markerSet = []
 
-<<<<<<< HEAD
-            memPixMap = self.iconStrip.getPixMap(path)
-            self.imageViewer.openImage(fPath=path, markerSet=markerSet, pixMap=memPixMap)
-            self.imageViewer.openImageInfo(fPath=path)
-            self.ui_window.countDisplayLabel.setText(path)
-=======
         if curItem:
             markerSet = curItem.get('marker_set', [])
->>>>>>> 7cf5c481
 
         memPixMap = self.iconStrip.getPixMap(path)
         valueFromResourcePool = self.imageViewer.openImage(fPath=path, markerSet=markerSet, pixMap=memPixMap)
