--- conflicted
+++ resolved
@@ -1,12 +1,8 @@
 from typing import Callable
 
 from pymavlink import mavutil
-<<<<<<< HEAD
 from pymavlink.dialects.v20 import all as mavlink2
-=======
-from pymavlink.dialects.v20 import common as mavlink2
 from pigeon.settings import settings_data
->>>>>>> b22beca2
 import time
 import queue
 
@@ -52,33 +48,22 @@
         """
         Forward message to mission planner (mock gcs)
         """
-<<<<<<< HEAD
         try:
-            data_bytes = message.pack(self.gsc_conn.mav)
+            data_bytes = message.pack(self.gcs_conn.mav)
             data_bytes = bytearray(data_bytes)
-            self.gsc_conn.write(data_bytes)
+            self.gcs_conn.write(data_bytes)
         except NotImplementedError:
             # Sometimes message is a BAD_DATA type. In that case, message.pack
             # will fail. We should just ignore BAD_DATA, it's a fact of radio
             # noise/interference
             pass
-=======
-        data_bytes = message.pack(self.gcs_conn.mav)
-        data_bytes = bytearray(data_bytes)
-        self.gcs_conn.write(data_bytes)
->>>>>>> b22beca2
 
     def tick(self):
         """
         Checks if server from mission planner (mock gcs) has sent a message.
         If so, forward it to the drone.
         """
-<<<<<<< HEAD
-        while message := self.gsc_conn.recv_match(blocking=False):
-=======
-        message = self.gcs_conn.recv_match(blocking=False)
-        if message:
->>>>>>> b22beca2
+        while message := self.gcs_conn.recv_match(blocking=False):
             self.commands.put(Command(message))
 
 
